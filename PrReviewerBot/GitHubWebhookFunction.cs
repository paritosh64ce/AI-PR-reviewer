--- conflicted
+++ resolved
@@ -61,13 +61,9 @@
             var prNumber = pr.GetProperty("number").GetInt32();
             var repo = root.GetProperty("repository");
             var repoName = repo.GetProperty("name").GetString();
-<<<<<<< HEAD
-            var owner = repo.GetProperty("owner").GetProperty("login").GetString();
-=======
             var owner = repo.GetProperty("owner").GetProperty("login").GetString() ?? string.Empty;
             _logger.LogInformation("Step 1: Processing PR #{prNumber} in {repoName}/{owner}", prNumber, repoName, owner);
 
->>>>>>> ee517ca5
             var filesUrl = $"https://api.github.com/repos/{owner}/{repoName}/pulls/{prNumber}/files";
 
             var (codeDiff, fullFiles) = await FetchPrFilesAndContents(filesUrl, owner, repoName, pr);
